--- conflicted
+++ resolved
@@ -1,11 +1,6 @@
-<<<<<<< HEAD
 .PHONY: all build up upd restart down
 
 all: up
-
-=======
-all: build up
->>>>>>> 1c41f711
 
 build:
 	docker build -t slot_checker .
