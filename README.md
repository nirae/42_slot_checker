--- conflicted
+++ resolved
@@ -2,15 +2,6 @@
 
 ![actions](https://github.com/nirae/42_slot_checker/workflows/Build/badge.svg)
 
-<<<<<<< HEAD
-## Docker
-
-```
-make build && make up
-```
-
-=======
->>>>>>> 548a2600
 ## Usage
 
 ```
@@ -23,7 +14,7 @@
   -h, --help                    show this help message and exit
   -c CONFIG, --config CONFIG    config file
   -v, --verbose                 include debugging logs
-<<<<<<< HEAD
+
 ```
 If you have missing dependencies, install them with pip:
 ```
@@ -36,20 +27,6 @@
 Full set-up is provided with Docker, docker-compose and Makefile.
 If you don't have Docker and docker-compose, check out the official [Docker](https://docs.docker.com/get-docker/) and [Docker-Compose](https://docs.docker.com/compose/install/) doc and follow the guidelines for your distribution.
 
-=======
-```
-If you have missing dependencies, install them with pip:
-```
-pip install -r requirements.txt
-```
-or consider using a virtual environment.
-
-## Usage with Docker
-
-Full set-up is provided with Docker, docker-compose and Makefile.
-If you don't have Docker and docker-compose, check out the official [Docker](https://docs.docker.com/get-docker/) and [Docker-Compose](https://docs.docker.com/compose/install/) doc and follow the guidelines for your distribution.
-
->>>>>>> 548a2600
 Then you can run one of the makefile rules:
 ```
 # Build and up container
