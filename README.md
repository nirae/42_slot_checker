# 42 Slot Checker

<<<<<<< HEAD
![Build](https://github.com/nirae/42_slot_checker/workflows/Build/badge.svg)
![Lint](https://github.com/nirae/42_slot_checker/workflows/Lint/badge.svg)
![Black](https://github.com/nirae/42_slot_checker/workflows/Black/badge.svg)
=======
![actions](https://github.com/nirae/42_slot_checker/workflows/Build/badge.svg)  

A tool to check and notify about available correction slots for 42 projects.  
It does not book slots for you.  
It was designed to be helpful given the difficulty of finding slots.  
Please use it responsibly and don't make it part of the problem !
>>>>>>> 9cf2dee8

## Usage

```
./src/slot_checker.py -h
usage: slot_checker.py [-h] [-c CONFIG] [-v]

42 slot checker

optional arguments:
  -h, --help                    show this help message and exit
  -c CONFIG, --config CONFIG    config file
  -v, --verbose                 include debugging logs
```

If you have missing dependencies, install them with pip:

```
pip install -r requirements.txt
```

or consider using a virtual environment (for instance with [pipenv](https://pypi.org/project/pipenv/) and similarly set it up from the requirements:

```
pipenv install -r requirements.txt

# Open a shell in the virtual env
pipenv shell
```

## Usage with Docker

Full set-up is provided with Docker, docker-compose and Makefile.
If you don't have Docker and docker-compose, check out the official [Docker](https://docs.docker.com/get-docker/) and [Docker-Compose](https://docs.docker.com/compose/install/) doc and follow the guidelines for your distribution.

Then you can run one of the makefile rules:

```
# Build and up container
make up

# Build and up container in detached mode
make upd
```

If you don't have Docker and docker-compose, check out the official [Docker](https://docs.docker.com/get-docker/) and [Docker-Compose](https://docs.docker.com/compose/install/) doc and follow the guidelines for your distribution.

## Configuration

The program work with a YAML configuration file, `config.yml` by default

### Minimal configuration

```yml
login: "my_42_login"
password: "my_42_password"
send:
  telegram:
    token: "000000000:xxxxxxxxxxxxxxxxxxxxxxxxxxxxx"
    chat_id: "0000000000"
projects:
  - "42cursus-ft_my_project"
```

### All options

```yml
login: "my_42_login"
password: "my_42_password"
refresh: 30
range: 7
disponibility: "09:00-20:00"
send:
  telegram:
    token: "000000000:xxxxxxxxxxxxxxxxxxxxxxxxxxxxx"
    chat_id: "0000000000"
projects:
  - "42cursus-ft_my_project"
avoid_spam: true
```

- `refresh` is the time to wait for refresh the slot page in seconds (default: 30)
- `range` is the number of days during which you are looking for slots (default: 7)
- `disponibility` is the range of the hours you want to be alerted (default: 00:00-23:59)
- `avoid_spam`: if true, only one message will be sent for a given slot (default: False)

## Sending

To send with `telegram`, you need a bot. [How to create a telegram bot?](https://fr.jeffprod.com/blog/2017/creer-un-bot-telegram/)

:warning: Don't forget to talk to your bot one first time :warning:

You need the `token` of your bot, and **your** `chat_id`
To find your `chat_id`, initiate a conversation with the telegram bot @chatid_echo_bot

## Debug

Set the environment variable `SLOT_CHECKER_DEBUG` to get more detailed logs.

You can also use your slot page instead of a project slot page by choosing `debug_my_slots` in the `projects` option in the yaml configuration file.
You just have to add some slots et you will see your slots to debug

To get more detailed logs:

- with docker: set the environment variable `SLOT_CHECKER_DEBUG` in the docker-compose.yml
- without docker: run the slot_checker with its --verbose option.

## Dev

Be aware that the build stage will check that your code is blacked and linted.
Pre-commit hooks have been configured to ease these checks during development.
If you want to use this development set-up:
```
pip install -r requirements-dev.txt
```

Staged files will be checked anytime a change is committed.
In case of a format error, the commit will fail but the files will be formatted.

To run pre-commit checks manually:

```
# On staged files
pre-commit run

# On all files
pre-commit run --all-files
```

This is discouraged, but to skip these checks while committing:

```
git commit -m "foo" --no-verify
```

If you don't wish to use pre-commit and want to black your files manually, using this containerized version will avoid OS-related differences with the build black stage.

```
# Inside the root of your project directory
docker run --rm -v (pwd):/data cytopia/black .
```

## TODO

- [] add discord on senders
- [x] log every x minutes the bot is alive
- [] custom header with referer, user-agent...
```<|MERGE_RESOLUTION|>--- conflicted
+++ resolved
@@ -1,17 +1,13 @@
 # 42 Slot Checker
 
-<<<<<<< HEAD
 ![Build](https://github.com/nirae/42_slot_checker/workflows/Build/badge.svg)
 ![Lint](https://github.com/nirae/42_slot_checker/workflows/Lint/badge.svg)
 ![Black](https://github.com/nirae/42_slot_checker/workflows/Black/badge.svg)
-=======
-![actions](https://github.com/nirae/42_slot_checker/workflows/Build/badge.svg)  
 
 A tool to check and notify about available correction slots for 42 projects.  
 It does not book slots for you.  
 It was designed to be helpful given the difficulty of finding slots.  
 Please use it responsibly and don't make it part of the problem !
->>>>>>> 9cf2dee8
 
 ## Usage
 
